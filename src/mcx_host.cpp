--- conflicted
+++ resolved
@@ -25,15 +25,12 @@
 #include "tictoc.h"
 #include "mcx_const.h"
 
-<<<<<<< HEAD
 #ifdef _OPENMP
     #include <omp.h>
 #endif
 
 #define CL_USE_DEPRECATED_OPENCL_1_2_APIS
 
-=======
->>>>>>> 2f23726f
 extern cl_event kernelevent;
 
 
